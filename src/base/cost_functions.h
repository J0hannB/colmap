// COLMAP - Structure-from-Motion and Multi-View Stereo.
// Copyright (C) 2017  Johannes L. Schoenberger <jsch at inf.ethz.ch>
//
// This program is free software: you can redistribute it and/or modify
// it under the terms of the GNU General Public License as published by
// the Free Software Foundation, either version 3 of the License, or
// (at your option) any later version.
//
// This program is distributed in the hope that it will be useful,
// but WITHOUT ANY WARRANTY; without even the implied warranty of
// MERCHANTABILITY or FITNESS FOR A PARTICULAR PURPOSE.  See the
// GNU General Public License for more details.
//
// You should have received a copy of the GNU General Public License
// along with this program.  If not, see <http://www.gnu.org/licenses/>.

#ifndef COLMAP_SRC_BASE_COST_FUNCTIONS_H_
#define COLMAP_SRC_BASE_COST_FUNCTIONS_H_

#include <Eigen/Core>

#include <ceres/ceres.h>
#include <ceres/rotation.h>

namespace colmap {

// Cost function to estimate camera pose given a measurement of its pose
class CameraPoseCostFunction {
 public:
  CameraPoseCostFunction(const Eigen::Vector4d& qvec,
                         const Eigen::Vector3d& tvec,
                         const Eigen::Matrix<double, 6, 6>& cov)
      : q_(qvec),
        t_(tvec),
        cov_(cov) 
    {}

  static ceres::CostFunction* Create(const Eigen::Vector4d& qvec,
                                     const Eigen::Vector3d& tvec,
                                     const Eigen::Matrix<double, 6, 6>& cov) {
    return (new ceres::AutoDiffCostFunction<
            CameraPoseCostFunction, 6, 4, 3>(
        new CameraPoseCostFunction(qvec, tvec, cov)));
  }

  template <typename T>
  bool operator()(const T* const qvec, const T* const tvec, 
                  T* residuals) const {

    typedef Eigen::Matrix<T, 4, 1> QVEC;
    typedef Eigen::Matrix<T, 3, 1> TVEC;
    typedef Eigen::Matrix<T, 6, 6> COV;

    // Measurements
    const QVEC qvec_meas = q_.cast<T>();
    const TVEC tvec_meas = t_.cast<T>();

    // Square root of information matrix
<<<<<<< HEAD
    Eigen::Matrix<double, 6, 6> cov = Eigen::Matrix<double, 6, 6>().Zero();
    cov.topLeftCorner(3,3) = 0.001 * Eigen::Matrix<double, 3,3>().Identity();
    cov.bottomRightCorner(3,3) = 0.01 * Eigen::Matrix<double, 3,3>().Identity();
    // const Eigen::Matrix<double, 6, 6> info = cov_.inverse();
    const Eigen::Matrix<double, 6, 6> info = cov.inverse();
    const Eigen::LLT<Eigen::Matrix<double, 6, 6> > chol(info); 
    const Eigen::Matrix<double, 6, 6> Upper = chol.matrixU();
    const COV sqrt_info = Upper.cast<T>();
=======
    const Eigen::LLT<Eigen::Matrix<double, 6, 6> > chol(cov_);
    const Eigen::Matrix<double, 6, 6> lower = chol.matrixL();
    const COV sqrt_info = lower.inverse().cast<T>();
>>>>>>> 66a01bcb

    // Estimates
    const QVEC qvec_est(qvec[0], qvec[1], qvec[2], qvec[3]);
    const TVEC tvec_est(tvec[0], tvec[1], tvec[2]);

    // Conjugate/invert estimated quaternion
    // Conjugate is inverse when quaternion is unit
    const QVEC qvec_est_inv(qvec[0], -qvec[1], -qvec[2], -qvec[3]); 
    const QVEC qvec_meas_inv(qvec_meas(0), T(-1)*qvec_meas(1), T(-1)*qvec_meas(2), T(-1)*qvec_meas(3));

    // Calculate quaternion error
    T dq[4];
    ceres::QuaternionProduct(qvec_est.data(), qvec_meas_inv.data(), dq);

    // Normalize quaternion error
    const T norm = sqrt(dq[0]*dq[0] + dq[1]*dq[1] + dq[2]*dq[2] + dq[3]*dq[3]);
    dq[0] /= norm;
    dq[1] /= norm;
    dq[2] /= norm;
    dq[3] /= norm;

    // Convert quaternion error to euler angle error
    // http://www.sedris.org/wg8home/Documents/WG80485.pdf
    // Page 39
    T re[3] = {
        atan2((dq[0]*dq[1] + dq[2]*dq[3]), T(0.5) - (dq[1]*dq[1] + dq[2]*dq[2])),
        asin(T(2)*(dq[0]*dq[2] - dq[3]*dq[1])),
        atan2((dq[0]*dq[3] + dq[1]*dq[2]), T(0.5) - (dq[2]*dq[2] + dq[3]*dq[3]))
    };

    // tvec residual
    const TVEC rt = tvec_est - tvec_meas;

    // Combined residuals
    const Eigen::Matrix<T, 6, 1> r = (Eigen::Matrix<T, 6, 1>() << rt(0), rt(1), rt(2), re[0], re[1], re[2]).finished();

    // Scale by square root info
    const Eigen::Matrix<T, 6, 1> rr = sqrt_info * r; 

    // Output
    residuals[0] = rr(0);
    residuals[1] = rr(1);
    residuals[2] = rr(2);
    residuals[3] = rr(3);
    residuals[4] = rr(4);
    residuals[5] = rr(5);

    return true;
  }

 private:
  const Eigen::Vector4d q_;
  const Eigen::Vector3d t_;
  const Eigen::Matrix<double, 6, 6> cov_;
};

// Standard bundle adjustment cost function for variable
// camera pose and calibration and point parameters.
template <typename CameraModel>
class BundleAdjustmentCostFunction {
 public:
  explicit BundleAdjustmentCostFunction(const Eigen::Vector2d& point2D)
      : x_(point2D(0)), y_(point2D(1)) {}

  static ceres::CostFunction* Create(const Eigen::Vector2d& point2D) {
    return (new ceres::AutoDiffCostFunction<
            BundleAdjustmentCostFunction<CameraModel>, 2, 4, 3, 3,
            CameraModel::kNumParams>(
        new BundleAdjustmentCostFunction(point2D)));
  }

  template <typename T>
  bool operator()(const T* const qvec, const T* const tvec,
                  const T* const point3D, const T* const camera_params,
                  T* residuals) const {
    // Rotate and translate.
    T projection[3];
    ceres::UnitQuaternionRotatePoint(qvec, point3D, projection);
    projection[0] += tvec[0];
    projection[1] += tvec[1];
    projection[2] += tvec[2];

    // Project to image plane.
    projection[0] /= projection[2];
    projection[1] /= projection[2];

    // Distort and transform to pixel space.
    CameraModel::WorldToImage(camera_params, projection[0], projection[1],
                              &residuals[0], &residuals[1]);

    // Re-projection error.
    residuals[0] -= T(x_);
    residuals[1] -= T(y_);

    // Covariance of pixels. Assumed to be independent. Divide by standard deviation.
    const T sig = T(5.0);
    residuals[0] /= sig;
    residuals[1] /= sig;

    return true;
  }

 private:
  const double x_;
  const double y_;
};

// Bundle adjustment cost function for variable
// camera calibration and point parameters, and fixed camera pose.
template <typename CameraModel>
class BundleAdjustmentConstantPoseCostFunction {
 public:
  BundleAdjustmentConstantPoseCostFunction(const Eigen::Vector4d& qvec,
                                           const Eigen::Vector3d& tvec,
                                           const Eigen::Vector2d& point2D)
      : qw_(qvec(0)),
        qx_(qvec(1)),
        qy_(qvec(2)),
        qz_(qvec(3)),
        tx_(tvec(0)),
        ty_(tvec(1)),
        tz_(tvec(2)),
        x_(point2D(0)),
        y_(point2D(1)) {}

  static ceres::CostFunction* Create(const Eigen::Vector4d& qvec,
                                     const Eigen::Vector3d& tvec,
                                     const Eigen::Vector2d& point2D) {
    return (new ceres::AutoDiffCostFunction<
            BundleAdjustmentConstantPoseCostFunction<CameraModel>, 2, 3,
            CameraModel::kNumParams>(
        new BundleAdjustmentConstantPoseCostFunction(qvec, tvec, point2D)));
  }

  template <typename T>
  bool operator()(const T* const point3D, const T* const camera_params,
                  T* residuals) const {
    const T qvec[4] = {T(qw_), T(qx_), T(qy_), T(qz_)};

    // Rotate and translate.
    T projection[3];
    ceres::UnitQuaternionRotatePoint(qvec, point3D, projection);
    projection[0] += T(tx_);
    projection[1] += T(ty_);
    projection[2] += T(tz_);

    // Project to image plane.
    projection[0] /= projection[2];
    projection[1] /= projection[2];

    // Distort and transform to pixel space.
    CameraModel::WorldToImage(camera_params, projection[0], projection[1],
                              &residuals[0], &residuals[1]);

    // Re-projection error.
    residuals[0] -= T(x_);
    residuals[1] -= T(y_);

    return true;
  }

 private:
  double qw_;
  double qx_;
  double qy_;
  double qz_;
  double tx_;
  double ty_;
  double tz_;
  double x_;
  double y_;
};

// Rig bundle adjustment cost function for variable camera pose and calibration
// and point parameters. Different from the standard bundle adjustment function,
// this cost function is suitable for camera rigs with consistent relative poses
// of the cameras within the rig. The cost function first projects points into
// the local system of the camera rig and then into the local system of the
// camera within the rig.
template <typename CameraModel>
class RigBundleAdjustmentCostFunction {
 public:
  explicit RigBundleAdjustmentCostFunction(const Eigen::Vector2d& point2D)
      : x_(point2D(0)), y_(point2D(1)) {}

  static ceres::CostFunction* Create(const Eigen::Vector2d& point2D) {
    return (new ceres::AutoDiffCostFunction<
            RigBundleAdjustmentCostFunction<CameraModel>, 2, 4, 3, 4, 3, 3,
            CameraModel::kNumParams>(
        new RigBundleAdjustmentCostFunction(point2D)));
  }

  template <typename T>
  bool operator()(const T* const rig_qvec, const T* const rig_tvec,
                  const T* const rel_qvec, const T* const rel_tvec,
                  const T* const point3D, const T* const camera_params,
                  T* residuals) const {
    // Concatenate rotations.
    T qvec[4];
    ceres::QuaternionProduct(rel_qvec, rig_qvec, qvec);

    // Concatenate translations.
    T tvec[3];
    ceres::UnitQuaternionRotatePoint(rel_qvec, rig_tvec, tvec);
    tvec[0] += rel_tvec[0];
    tvec[1] += rel_tvec[1];
    tvec[2] += rel_tvec[2];

    // Rotate and translate.
    T projection[3];
    ceres::UnitQuaternionRotatePoint(qvec, point3D, projection);
    projection[0] += tvec[0];
    projection[1] += tvec[1];
    projection[2] += tvec[2];

    // Project to image plane.
    projection[0] /= projection[2];
    projection[1] /= projection[2];

    // Distort and transform to pixel space.
    CameraModel::WorldToImage(camera_params, projection[0], projection[1],
                              &residuals[0], &residuals[1]);

    // Re-projection error.
    residuals[0] -= T(x_);
    residuals[1] -= T(y_);

    return true;
  }

 private:
  const double x_;
  const double y_;
};

// Cost function for refining two-view geometry based on the Sampson-Error.
//
// First pose is assumed to be located at the origin with 0 rotation. Second
// pose is assumed to be on the unit sphere around the first pose, i.e. the
// pose of the second camera is parameterized by a 3D rotation and a
// 3D translation with unit norm. `tvec` is therefore over-parameterized as is
// and should be down-projected using `HomogeneousVectorParameterization`.
class RelativePoseCostFunction {
 public:
  RelativePoseCostFunction(const Eigen::Vector2d& x1, const Eigen::Vector2d& x2)
      : x1_(x1(0)), y1_(x1(1)), x2_(x2(0)), y2_(x2(1)) {}

  static ceres::CostFunction* Create(const Eigen::Vector2d& x1,
                                     const Eigen::Vector2d& x2) {
    return (new ceres::AutoDiffCostFunction<RelativePoseCostFunction, 1, 4, 3>(
        new RelativePoseCostFunction(x1, x2)));
  }

  template <typename T>
  bool operator()(const T* const qvec, const T* const tvec,
                  T* residuals) const {
    Eigen::Matrix<T, 3, 3, Eigen::RowMajor> R;
    ceres::QuaternionToRotation(qvec, R.data());

    // Matrix representation of the cross product t x R.
    Eigen::Matrix<T, 3, 3> t_x;
    t_x << T(0), -tvec[2], tvec[1], tvec[2], T(0), -tvec[0], -tvec[1], tvec[0],
        T(0);

    // Essential matrix.
    const Eigen::Matrix<T, 3, 3> E = t_x * R;

    // Homogeneous image coordinates.
    const Eigen::Matrix<T, 3, 1> x1_h(T(x1_), T(y1_), T(1));
    const Eigen::Matrix<T, 3, 1> x2_h(T(x2_), T(y2_), T(1));

    // Squared sampson error.
    const Eigen::Matrix<T, 3, 1> Ex1 = E * x1_h;
    const Eigen::Matrix<T, 3, 1> Etx2 = E.transpose() * x2_h;
    const T x2tEx1 = x2_h.transpose() * Ex1;
    residuals[0] = x2tEx1 * x2tEx1 /
                   (Ex1(0) * Ex1(0) + Ex1(1) * Ex1(1) + Etx2(0) * Etx2(0) +
                    Etx2(1) * Etx2(1));

    return true;
  }

 private:
  const double x1_;
  const double y1_;
  const double x2_;
  const double y2_;
};

}  // namespace colmap

#endif  // COLMAP_SRC_BASE_COST_FUNCTIONS_H_<|MERGE_RESOLUTION|>--- conflicted
+++ resolved
@@ -56,20 +56,9 @@
     const TVEC tvec_meas = t_.cast<T>();
 
     // Square root of information matrix
-<<<<<<< HEAD
-    Eigen::Matrix<double, 6, 6> cov = Eigen::Matrix<double, 6, 6>().Zero();
-    cov.topLeftCorner(3,3) = 0.001 * Eigen::Matrix<double, 3,3>().Identity();
-    cov.bottomRightCorner(3,3) = 0.01 * Eigen::Matrix<double, 3,3>().Identity();
-    // const Eigen::Matrix<double, 6, 6> info = cov_.inverse();
-    const Eigen::Matrix<double, 6, 6> info = cov.inverse();
-    const Eigen::LLT<Eigen::Matrix<double, 6, 6> > chol(info); 
-    const Eigen::Matrix<double, 6, 6> Upper = chol.matrixU();
-    const COV sqrt_info = Upper.cast<T>();
-=======
     const Eigen::LLT<Eigen::Matrix<double, 6, 6> > chol(cov_);
     const Eigen::Matrix<double, 6, 6> lower = chol.matrixL();
     const COV sqrt_info = lower.inverse().cast<T>();
->>>>>>> 66a01bcb
 
     // Estimates
     const QVEC qvec_est(qvec[0], qvec[1], qvec[2], qvec[3]);
